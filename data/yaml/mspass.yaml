# Notes on the format of this master configuration file
# Multiple groups of attributes can be defined in indented sections.  The
# top level master is Attributes.  Exensions should be added in groups with
# appropriate names.  All will be parsed.
#
# For each entry these keys are required:  name, type, and concept.
# If aliases is missing it means tehre are none.  You can also just have no entry after the keyword
# readonly is a boolean.  If is present it will be taken as true unless explicitly marked false
#   Hence, normally just omit this for atributes that are to be automatically written
#   and updated.
# unique_id and table are required ONLY if readonly is true.   These are used to
#   reference what MongoDB calls the normalized data model.  This feature is used
#   attributes that are stable, stored in one place (table), and readonly.
#   unique_id is a key to access data in table (a document in mongodb).  See
#   documentation for a full description of the concepts
Attributes:
# These are required attributes in an obspy trace object.  We keep them here
# to make that clear
  - name: npts
    type: int
    concept: Number of data samples
    aliases: nsamp wfdisc.nsamp
  - name: delta
    type: real
    concept:  Data sample interval in seconds
    aliases: dt
  - name: sampling_rate
    type: real
    concept:  Data sampling frequency in Hz=1/s
  - name: calib
    type: real
    concept: Nominal conversion factor for changing sample data to ground motion units.
  - name: net
    type: string
    concept: network code (net component of SEED net:sta:chan)
    aliases: network
    readonly: true
    unique_id:  staid
    collection: site
  - name: sta
    type: string
    concept: station code assigned to a spot on Earth (sta component of SEED net:sta:chan)
    aliases: station site.sta sitchan.sta wf.sta
    readonly: true
    unique_id:  staid
    collection: site
  - name: loc
    type: string
    concept: location code assigned to an instrument (loc component of SEED net:sta:chan)
    aliases: location sitechan.loc site.loc
    readonly: true
    unique_id:  staid
    collection: site
  - name: starttime
    type:  real
    concept:  Time of first sample of data (epoch time or relative to some other time mark)
    aliases: t0 time
# These are additional attributes for the static site collection/table
  - name: site_lat
    type: real
    concept:  latitude of a seismic station/instrument in degrees
    aliases: STLA site.lat
    readonly: true
    unique_id:  staid
    collection: site
  - name: site_lon
    type: real
    concept:  longitude of a seismic station/instrument in degrees
    aliases: STLO stlo site.lon
    readonly: true
    unique_id:  staid
    collection: site
  - name: site_elev
    type: real
    concept:  elevation of a seismic station/instrument in km (subtract emplacement depth for borehole instruments)
    aliases: STEL stel site.elev
    readonly: true
    unique_id:  staid
    collection: site
# unique id keys like this ar marked readonly and define the unique_id as themselves
# constructors take this as a signal that this is a unique id
  - name: staid
    type: integer
    concept:  unique identifier of a particular instrument/seismic station
    readonly:  true
    unique_id:  staid
    collection:  site
# These define the css3.0 sitechan minimal Attributes
  - name: chan
    type: string
    concept:  channel name (e.g. HHZ, BHE, etc.) - normally a SEED channel code
    aliases: KCMPNM sitchan.chan
    readonly: true
    unique_id: chanid
    collection: sitechan
  - name: hang
    type: real
    concept:  Azimuth (in degree) of a seismometer component - horizontal angle
    aliases: CMPAZ sitechan.hang
    readonly: true
    unique_id: chanid
    collection: sitechan
  - name: vang
    type: real
    concept:  Inclination from +up (in degree) of a seismometer component - vertical angle
    aliases: CMPINC sitechan.vang
    readonly: true
    unique_id: chanid
    collection: sitechan
  - name: chanid
    type: integer
    concept:  unique identifier of a particular component of data
    readonly:  true
    unique_id:  chanid
    collection:  sitechan
# These are attributes for source data.   This schema does not support multiple
# source locations for a single seismic event.   We use source for the table name
# instead of event or origin to avoid make that clear.   An event-origin
# capability is probably possible, but would create baggage for the primary
# use goal of mspass
  - name: source_lat
    type:  real
    concept: Latitude (in degrees) of the hypocenter of seismic source
    aliases:  EVLA origin.lat
    readonly: true
    unique_id: source_id
    collection: source
  - name: source_lon
    type:  real
    concept: Longitude (in degrees) of the hypocenter of seismic source
    aliases:  EVLO origin.lon
    readonly: true
    unique_id: source_id
    collection: source
  - name: source_depth
    type:  real
    concept: Depth (in km) of the hypocenter of seismic source
    aliases:  EVDP origin.depth
    readonly: true
    unique_id: source_id
    collection: source
  - name: source_time
    type:  real
    concept: Origin time of the hypocenter of seismic source (epoch time)
    aliases:  origin.time
    readonly: true
    unique_id: source_id
    collection: source
  - name: evid
    type: integer
    concept:  unique identifier of a particular seismic source
    readonly:  true
    unique_id:  evid
    collection:  source 
<<<<<<< HEAD
  - name: orid
    type: integer
    concept:  origin id - used in CSS3.0 to handle multiple hypocenter locations of a common source
    readonly:  true
    unique_id:  evid
    collection:  source 
ThreeComponentData:
  - name: U11
    type: real
    concept:  Row 1,  column 1 of 3C data transformation matrix
    readonly: false
  - name: U21
    type: real
    concept:  Row 2,  column 1 of 3C data transformation matrix
    readonly: false
  - name: U31
    type: real
    concept:  Row 3,  column 1 of 3C data transformation matrix
    readonly: false
  - name: U12
    type: real
    concept:  Row 1,  column 2 of 3C data transformation matrix
    readonly: false
  - name: U22
    type: real
    concept:  Row 2,  column 2 of 3C data transformation matrix
    readonly: false
  - name: U32
    type: real
    concept:  Row 3,  column 2 of 3C data transformation matrix
    readonly: false
  - name: U13
    type: real
    concept:  Row 1,  column 3 of 3C data transformation matrix
    readonly: false
  - name: U23
    type: real
    concept:  Row 2,  column 3 of 3C data transformation matrix
    readonly: false
  - name: U33
    type: real
    concept:  Row 3,  column 3 of 3C data transformation matrix
    readonly: false
Magnitude:
  - name: ms
    type: real
    concept: Surface wave magnitude
    readonly: true
    unique_id: evid
    collection: source
  - name: mb
    type: real
    concept: Body wave magnitude
    readonly: true
    unique_id: evid
    collection: source
External_files:
  - name: dfile
    type: string
    concept: External data file name.
    readonly: false
  - name: dir
    type: string
    concept: Directory path to an external file (always used with dfile)
    readonly: false
  - name: foff
    type: int
    concept:  Offset in bytes from beginning of a file to first data sample.
    readonly: false
SeismicPhases:
  - name: phase
    type: string
    concept: Phase name assigned by an analyst to a pick
    readonly: false
  - name: iphase
    type: string
    concept:  Indicated phase (from CSS3.0) - phase name from travel time curve association
    readonly: false
=======
  - name: U11
    type: real
    concept:  Transformation matrix row 1, column 1 of a Seismogram object
  - name: U12
    type: real
    concept:  Transformation matrix row 1, column 2 of a Seismogram object
  - name: U13
    type: real
    concept:  Transformation matrix row 1, column 3 of a Seismogram object
  - name: U21
    type: real
    concept:  Transformation matrix row w, column 1 of a Seismogram object
  - name: U22
    type: real
    concept:  Transformation matrix row 2, column 2 of a Seismogram object
  - name: U23
    type: real
    concept:  Transformation matrix row 2, column 3 of a Seismogram object
  - name: U31
    type: real
    concept:  Transformation matrix row 2, column 1 of a Seismogram object
  - name: U32
    type: real
    concept:  Transformation matrix row 3, column 2 of a Seismogram object
  - name: U33
    type: real
    concept:  Transformation matrix row 3, column 3 of a Seismogram object
# These are used in wf document when sample data are stored in files
  - name: dfile
    type: string
    concept:  File name containing sample data.
    aliases: wfdisc.dfile wfprocess.dfile
  - name: dir
    type: string
    concept:  Directory path name for a file of sample data
    aliases: wfdisc.dir wfprocess.dir
  - name: foff
    type: int
    concept:  Offset position of first sample of data in bytes
    aliases: wfdisc.foff wfprocess.foff

>>>>>>> fde5718f
Extensions:
  - name: cdp
    type: int
    concept:  common depth point number used in reflection processing<|MERGE_RESOLUTION|>--- conflicted
+++ resolved
@@ -152,7 +152,6 @@
     readonly:  true
     unique_id:  evid
     collection:  source 
-<<<<<<< HEAD
   - name: orid
     type: integer
     concept:  origin id - used in CSS3.0 to handle multiple hypocenter locations of a common source
@@ -213,15 +212,18 @@
   - name: dfile
     type: string
     concept: External data file name.
+    aliases: wfdisc.dfile wfprocess.dfile
     readonly: false
   - name: dir
     type: string
     concept: Directory path to an external file (always used with dfile)
+    aliases: wfdisc.dir wfprocess.dir
     readonly: false
   - name: foff
     type: int
     concept:  Offset in bytes from beginning of a file to first data sample.
     readonly: false
+    aliases: wfdisc.foff wfprocess.foff
 SeismicPhases:
   - name: phase
     type: string
@@ -230,51 +232,4 @@
   - name: iphase
     type: string
     concept:  Indicated phase (from CSS3.0) - phase name from travel time curve association
-    readonly: false
-=======
-  - name: U11
-    type: real
-    concept:  Transformation matrix row 1, column 1 of a Seismogram object
-  - name: U12
-    type: real
-    concept:  Transformation matrix row 1, column 2 of a Seismogram object
-  - name: U13
-    type: real
-    concept:  Transformation matrix row 1, column 3 of a Seismogram object
-  - name: U21
-    type: real
-    concept:  Transformation matrix row w, column 1 of a Seismogram object
-  - name: U22
-    type: real
-    concept:  Transformation matrix row 2, column 2 of a Seismogram object
-  - name: U23
-    type: real
-    concept:  Transformation matrix row 2, column 3 of a Seismogram object
-  - name: U31
-    type: real
-    concept:  Transformation matrix row 2, column 1 of a Seismogram object
-  - name: U32
-    type: real
-    concept:  Transformation matrix row 3, column 2 of a Seismogram object
-  - name: U33
-    type: real
-    concept:  Transformation matrix row 3, column 3 of a Seismogram object
-# These are used in wf document when sample data are stored in files
-  - name: dfile
-    type: string
-    concept:  File name containing sample data.
-    aliases: wfdisc.dfile wfprocess.dfile
-  - name: dir
-    type: string
-    concept:  Directory path name for a file of sample data
-    aliases: wfdisc.dir wfprocess.dir
-  - name: foff
-    type: int
-    concept:  Offset position of first sample of data in bytes
-    aliases: wfdisc.foff wfprocess.foff
-
->>>>>>> fde5718f
-Extensions:
-  - name: cdp
-    type: int
-    concept:  common depth point number used in reflection processing+    readonly: false