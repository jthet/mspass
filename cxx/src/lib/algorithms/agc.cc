#include <stdlib.h>
#include <math.h>
#include <string>
#include "mspass/seismic/Seismogram.h"
#include "mspass/algorithms/algorithms.h"
using namespace std;
using namespace mspass;
namespace mspass{
using namespace mspass;
/* This uses the same algorithm as seismic unix BUT with a vector ssq
 * instead of the scalar form.   Returns a gain function a the same sample
 * rate as teh original data with the gain factor applied to each 3c sample.
 * The gain is averaged over scale twin ramping on and off using the same
 * cumulative approach used in seismic unix algorithm. */
/* This function uses the same algorith as seismic unix BUT with a vector ssq
   instead of the scalar form used for a simple time series.  Returns a
   gain function at the same sample rate as the original data.  The original
   data can then be restored by scaling each vector sample by 1/gain at
   each sample.   */
TimeSeries agc(Seismogram& d, const double twin)
{
    try{
        /* First deal with the processing history */
        dmatrix agcdata(3,d.npts());
        double val,rms,ssq,gain,lastgain;
        size_t i,k;
        CoreTimeSeries gf(dynamic_cast<BasicTimeSeries& >(d),
                dynamic_cast<Metadata&>(d));
        gf.set_t0(d.t0()+gf.dt());
<<<<<<< HEAD
        gf.set_npts(d.npts());
        /* this is inefficient but needed to mesh with older push_back algorithm. */
=======
>>>>>>> d74e1110
        gf.s.clear();
        int nwin,iwagc;
        nwin=round(twin/(d.dt()));
        iwagc=nwin/2;
        if(iwagc<=0)
        {
            d.elog.log_error("agc","Illegal gain time window - resolves to less than one sample",
                ErrorSeverity::Invalid);
            return TimeSeries();
        }
        if(iwagc>d.npts()) iwagc=d.npts();
        /* First compute sum of squares in initial wondow to establish the
         * initial scale */
        for(i=0,ssq=0.0;i<iwagc;++i)
        {
            for(k=0;k<3;++k)
            {
                val=d.u(k,i);
                ssq+=val*val;
            }
        }
        int normalization;
        normalization=3*iwagc;
        rms=ssq/((double)normalization);
        if(rms>0.0)
        {
            gain=1.0/sqrt(rms);
            for(k=0;k<3;++k)
            {
                agcdata(k,0) = gain*d.u(k,0);
            }
            gf.s.push_back(gain);
        }
        else
        {
            gf.s.push_back(0.0);
            lastgain=0.0;
        }
        for(i=1;i<=iwagc;++i)
        {
            for(k=0;k<3;++k)
            {
                val=d.u(k,i+iwagc);
                ssq+=val*val;
                ++normalization;
            }
            rms=ssq/((double)normalization);
            if(rms>0.0)
            {
                lastgain=gain;
                gain=1.0/sqrt(rms);
            }
            else
            {
                if(lastgain==0.0)
                    gain=0.0;
                else
                    gain=lastgain;

            }
            gf.s.push_back(gain);
            lastgain=gain;
            for(k=0;k<3;++k) agcdata(k,i) = gain*d.u(k,i);
        }
        int isave;
        for(i=iwagc+1,isave=iwagc+1;i<d.npts()-iwagc;++i,++isave)
        {
           for(k=0;k<3;++k)
           {
               val=d.u(k,i+iwagc);
               ssq+=val*val;
               val=d.u(k,i-iwagc);
               ssq-=val*val;
           }
           rms=ssq/((double)normalization);
            if(rms>0.0)
            {
                lastgain=gain;
                gain=1.0/sqrt(rms);
            }
            else
            {
                if(lastgain==0.0)
                    gain=0.0;
                else
                    gain=lastgain;

            }
            gf.s.push_back(gain);
            lastgain=gain;
            for(k=0;k<3;++k) agcdata(k,i) = gain*d.u(k,i);
        }
        /* ramping off */
        for(i=isave;i<d.npts();++i)
        {
            for(k=0;k<3;++k)
            {
                val=d.u(k,i-iwagc);
                ssq -= val*val;
                --normalization;
            }
            rms=ssq/((double)normalization);
            if(rms>0.0)
            {
                lastgain=gain;
                gain=1.0/sqrt(rms);
            }
            else
            {
                if(lastgain==0.0)
                    gain=0.0;
                else
                    gain=lastgain;

            }
            gf.s.push_back(gain);
            lastgain=gain;
            for(k=0;k<3;++k) agcdata(k,i) = gain*d.u(k,i);
        }
        d.u=agcdata;
        gf.set_live();
<<<<<<< HEAD
        //Old api set ns attribute here. 
        //gf.set_npts(gf.s.size());
=======
        gf.set_npts(gf.s.size());
>>>>>>> d74e1110
        return gf;
    }catch(...){
        string uxperr("Something threw an unexpected exception");
        d.elog.log_error("agc",uxperr,ErrorSeverity::Invalid);
        /* Return an empty TimeSeries object in this case. */
        return TimeSeries();
    }
}
}// End mspass namespace<|MERGE_RESOLUTION|>--- conflicted
+++ resolved
@@ -27,11 +27,8 @@
         CoreTimeSeries gf(dynamic_cast<BasicTimeSeries& >(d),
                 dynamic_cast<Metadata&>(d));
         gf.set_t0(d.t0()+gf.dt());
-<<<<<<< HEAD
         gf.set_npts(d.npts());
         /* this is inefficient but needed to mesh with older push_back algorithm. */
-=======
->>>>>>> d74e1110
         gf.s.clear();
         int nwin,iwagc;
         nwin=round(twin/(d.dt()));
@@ -153,12 +150,7 @@
         }
         d.u=agcdata;
         gf.set_live();
-<<<<<<< HEAD
-        //Old api set ns attribute here. 
-        //gf.set_npts(gf.s.size());
-=======
         gf.set_npts(gf.s.size());
->>>>>>> d74e1110
         return gf;
     }catch(...){
         string uxperr("Something threw an unexpected exception");
